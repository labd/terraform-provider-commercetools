package commercetools

import (
	"context"
	"fmt"
	"reflect"
	"strings"
	"time"

	"github.com/elliotchance/orderedmap/v2"
	"github.com/elliotchance/pie/v2"
	"github.com/hashicorp/terraform-plugin-sdk/v2/diag"
	"github.com/hashicorp/terraform-plugin-sdk/v2/helper/customdiff"
	"github.com/hashicorp/terraform-plugin-sdk/v2/helper/resource"
	"github.com/hashicorp/terraform-plugin-sdk/v2/helper/schema"
	"github.com/labd/commercetools-go-sdk/platform"
	"github.com/labd/terraform-provider-commercetools/internal/utils"
)

var constraintMap = map[string]platform.AttributeConstraintEnum{
	"Unique":            platform.AttributeConstraintEnumUnique,
	"CombinationUnique": platform.AttributeConstraintEnumCombinationUnique,
	"SameForAll":        platform.AttributeConstraintEnumSameForAll,
	"None":              platform.AttributeConstraintEnumNone,
}

func resourceProductType() *schema.Resource {
	return &schema.Resource{
		Description: "Product types are used to describe common characteristics, most importantly common custom " +
			"attributes, of many concrete products. Please note: to customize other resources than products, " +
			"please refer to resource_type.\n\n" +
			"See also the [Product Type API Documentation](https://docs.commercetools.com/api/projects/productTypes)",
		CreateContext: resourceProductTypeCreate,
		ReadContext:   resourceProductTypeRead,
		UpdateContext: resourceProductTypeUpdate,
		DeleteContext: resourceProductTypeDelete,
		Importer: &schema.ResourceImporter{
			StateContext: schema.ImportStatePassthroughContext,
		},
		SchemaVersion: 1,
		StateUpgraders: []schema.StateUpgrader{
			{
				Type:    resourceProductTypeResourceV0().CoreConfigSchema().ImpliedType(),
				Upgrade: migrateProductTypeStateV0toV1,
				Version: 0,
			},
		},
		Schema: map[string]*schema.Schema{
			"name": {
				Type:     schema.TypeString,
				Required: true,
			},
			"description": {
				Type:     schema.TypeString,
				Optional: true,
			},
			"key": {
				Description: "User-specific unique identifier for the product type (max. 256 characters)",
				Type:        schema.TypeString,
				Optional:    true,
			},
			"attribute": {
				Description: "[Product attribute fefinition](https://docs.commercetools.com/api/projects/productTypes#attributedefinition)",
				Type:        schema.TypeList,
				Optional:    true,
				Elem: &schema.Resource{
					Schema: map[string]*schema.Schema{
						"type": {
							Description: "[AttributeType](https://docs.commercetools.com/api/projects/productTypes#attributetype)",
							Type:        schema.TypeList,
							MaxItems:    1,
							Required:    true,
							Elem:        attributeTypeElement(true),
						},
						"name": {
							Description: "The unique name of the attribute used in the API. The name must be between " +
								"two and 256 characters long and can contain the ASCII letters A to Z in lowercase or " +
								"uppercase, digits, underscores (_) and the hyphen-minus (-).\n" +
								"When using the same name for an attribute in two or more product types all fields " +
								"of the AttributeDefinition of this attribute need to be the same across the product " +
								"types, otherwise an AttributeDefinitionAlreadyExists error code will be returned. " +
								"An exception to this are the values of an enum or lenum type and sets thereof",
							Type:     schema.TypeString,
							Required: true,
						},
						"label": {
							Description:      "A human-readable label for the attribute",
							Type:             TypeLocalizedString,
							ValidateDiagFunc: validateLocalizedStringKey,
							Required:         true,
						},
						"required": {
							Description: "Whether the attribute is required to have a value",
							Type:        schema.TypeBool,
							Optional:    true,
							Default:     false,
						},
						"constraint": {
							Description: "Describes how an attribute or a set of attributes should be validated " +
								"across all variants of a product. " +
								"See also [Attribute Constraint](https://docs.commercetools.com/api/projects/productTypes#attributeconstraint-enum)",
							Type:     schema.TypeString,
							Optional: true,
							Default:  platform.AttributeConstraintEnumNone,
							ValidateFunc: func(val any, key string) (warns []string, errs []error) {
								v := val.(string)

								if _, ok := constraintMap[v]; !ok {
									allowedConstraints := []string{}
									for key := range constraintMap {
										allowedConstraints = append(allowedConstraints, key)
									}
									errs = append(errs, fmt.Errorf(
										"unkown attribute constraint '%v'. Possible values are %v", v, allowedConstraints))
								}
								return
							},
						},
						"input_tip": {
							Description: "Additional information about the attribute that aids content managers " +
								"when setting product details",
							Type:             TypeLocalizedString,
							ValidateDiagFunc: validateLocalizedStringKey,
							Optional:         true,
						},
						"input_hint": {
							Description: "Provides a visual representation type for this attribute. " +
								"only relevant for text-based attribute types like TextType and LocalizableTextType",
							Type:     schema.TypeString,
							Optional: true,
							Default:  platform.TextInputHintSingleLine,
						},
						"searchable": {
							Description: "Whether the attribute's values should generally be activated in product search",
							Type:        schema.TypeBool,
							Optional:    true,
							Default:     false,
						},
					},
				},
			},
			"version": {
				Type:     schema.TypeInt,
				Computed: true,
			},
		},
		CustomizeDiff: customdiff.ValidateChange("attribute", func(ctx context.Context, old, new, meta any) error {
			return resourceProductTypeValidateAttribute(old.([]any), new.([]any))
		}),
	}
}

func attributeTypeElement(setsAllowed bool) *schema.Resource {
	result := map[string]*schema.Schema{
		"name": {
			Type: schema.TypeString,
			Description: "Name of the field type. Some types require extra " +
				"fields to be set. Note that changing the type after creating is " +
				"not supported. You need to delete the attribute and re-add it",
			Required: true,
			ValidateFunc: func(val any, key string) (warns []string, errs []error) {
				v := val.(string)
				validValues := []string{
					"boolean",
					"text",
					"ltext",
					"enum",
					"lenum",
					"number",
					"money",
					"date",
					"time",
					"datetime",
					"reference",
					"set",
					"nested",
				}

				if !pie.Contains(validValues, v) {
					errs = append(errs, fmt.Errorf("%s is not a valid type. Valid types are: %s",
						v, strings.Join(pie.SortStableUsing(validValues, func(a, b string) bool {
							return a < b
						}), ", ")))
				}

				if !setsAllowed && v == "set" {
					errs = append(errs, fmt.Errorf("sets in another Set are not allowed"))
				}
				return
			},
		},
		"value": {
			Type:        schema.TypeList,
			Optional:    true,
			Description: "Values for the `enum` type.",
			Elem:        valueElement(),
		},
		"localized_value": {
			Type:        schema.TypeList,
			Optional:    true,
			Description: "Localized values for the `lenum` type.",
			Elem:        localizedValueElement(),
		},
		"reference_type_id": {
			Type:        schema.TypeString,
			Optional:    true,
			Description: "Resource type the Custom Field can reference. Required when type is `reference`",
		},
		"type_reference": {
			Type:        schema.TypeString,
			Description: "Reference to another product type. Required when type is `nested`.",
			Optional:    true,
		},
	}

	if setsAllowed {
		result["element_type"] = &schema.Schema{
			Type:     schema.TypeList,
			MaxItems: 1,
			Optional: true,
			Elem:     attributeTypeElement(false),
		}
	}

	return &schema.Resource{Schema: result}
}

func resourceProductTypeCreate(ctx context.Context, d *schema.ResourceData, m any) diag.Diagnostics {
	client := getClient(m)

	attributes, err := expandProductTypeAttributeDefinition(d)

	if err != nil {
		return diag.FromErr(err)
	}

	draft := platform.ProductTypeDraft{
		Name:        d.Get("name").(string),
		Description: d.Get("description").(string),
		Attributes:  attributes,
	}

	key := stringRef(d.Get("key"))
	if *key != "" {
		draft.Key = key
	}

	var ctType *platform.ProductType
	err = resource.RetryContext(ctx, 20*time.Second, func() *resource.RetryError {
		var err error

		ctType, err = client.ProductTypes().Post(draft).Execute(ctx)
		return utils.ProcessRemoteError(err)
	})

	if err != nil {
		return diag.FromErr(err)
	}

	d.SetId(ctType.ID)
	d.Set("version", ctType.Version)

	return resourceProductTypeRead(ctx, d, m)
}

func flattenProductTypeAttributes(t *platform.ProductType) ([]map[string]any, error) {
	attrs := make([]map[string]any, len(t.Attributes))
	for i, attrDef := range t.Attributes {
		attrType, err := flattenProductTypeAttributeType(attrDef.Type, true)
		if err != nil {
			return nil, err
		}
		attrs[i] = map[string]any{
			"type":       attrType,
			"name":       attrDef.Name,
			"label":      attrDef.Label,
			"required":   attrDef.IsRequired,
			"input_hint": attrDef.InputHint,
			"constraint": attrDef.AttributeConstraint,
			"searchable": attrDef.IsSearchable,
		}
		if attrDef.InputTip != nil {
			attrs[i]["input_tip"] = *attrDef.InputTip
		}
	}
	return attrs, nil
}

func resourceProductTypeRead(ctx context.Context, d *schema.ResourceData, m any) diag.Diagnostics {
	client := getClient(m)

	ctType, err := client.ProductTypes().WithId(d.Id()).Get().Execute(ctx)
	if err != nil {
		if utils.IsResourceNotFoundError(err) {
			d.SetId("")
			return nil
		}
		return diag.FromErr(err)
	}

	if ctType == nil {
		d.SetId("")
	} else {
		d.Set("version", ctType.Version)
		d.Set("key", ctType.Key)
		d.Set("name", ctType.Name)
		d.Set("description", ctType.Description)

		attrs, err := flattenProductTypeAttributes(ctType)
		if err != nil {
			return diag.FromErr(err)
		}

		d.Set("attribute", attrs)
	}
	return nil
}

func flattenProductTypeAttributeType(attrType platform.AttributeType, setsAllowed bool) ([]any, error) {
	result := make(map[string]any)

	switch v := attrType.(type) {
	case platform.AttributeBooleanType:
		result["name"] = "boolean"
	case platform.AttributeTextType:
		result["name"] = "text"
	case platform.AttributeLocalizableTextType:
		result["name"] = "ltext"
	case platform.AttributeEnumType:
		result["name"] = "enum"
		result["value"] = flattenProductTypePlainEnum(v.Values)
	case platform.AttributeLocalizedEnumType:
		result["name"] = "lenum"
		result["localized_value"] = flattenProductTypeLocalizedEnum(v.Values)
	case platform.AttributeNumberType:
		result["name"] = "number"
	case platform.AttributeMoneyType:
		result["name"] = "money"
	case platform.AttributeDateType:
		result["name"] = "date"
	case platform.AttributeTimeType:
		result["name"] = "time"
	case platform.AttributeDateTimeType:
		result["name"] = "datetime"
	case platform.AttributeReferenceType:
		result["name"] = "reference"
		result["reference_type_id"] = v.ReferenceTypeId
	case platform.AttributeNestedType:
		result["name"] = "nested"
		result["type_reference"] = v.TypeReference.ID
	case platform.AttributeSetType:
		result["name"] = "set"
		if setsAllowed {
			elemType, err := flattenProductTypeAttributeType(v.ElementType, false)
			if err != nil {
				return nil, err
			}
			result["element_type"] = elemType
		}
	default:
		return nil, fmt.Errorf("unknown resource Type %T", attrType)
	}

	return []any{result}, nil
}

func resourceProductTypeUpdate(ctx context.Context, d *schema.ResourceData, m any) diag.Diagnostics {
	client := getClient(m)

	input := platform.ProductTypeUpdate{
		Version: d.Get("version").(int),
		Actions: []platform.ProductTypeUpdateAction{},
	}

	if d.HasChange("key") {
		newKey := d.Get("key").(string)
		input.Actions = append(
			input.Actions,
			&platform.ProductTypeSetKeyAction{Key: &newKey})
	}

	if d.HasChange("name") {
		newName := d.Get("name").(string)
		input.Actions = append(
			input.Actions,
			&platform.ProductTypeChangeNameAction{Name: newName})
	}

	if d.HasChange("description") {
		newDescr := d.Get("description").(string)
		input.Actions = append(
			input.Actions,
			&platform.ProductTypeChangeDescriptionAction{Description: newDescr})
	}

	if d.HasChange("attribute") {
<<<<<<< HEAD
		old, newAttribute := d.GetChange("attribute")
		attributeChangeActions, err := resourceProductTypeAttributeChangeActions(
			old.([]interface{}), newAttribute.([]interface{}))
=======
		old, new := d.GetChange("attribute")
		attrChangeActions, err := resourceProductTypeAttributeChangeActions(
			old.([]any), new.([]any))
>>>>>>> ba721013
		if err != nil {
			return diag.FromErr(err)
		}
		input.Actions = append(input.Actions, attrChangeActions...)
	}

	err := resource.RetryContext(ctx, 20*time.Second, func() *resource.RetryError {
		_, err := client.ProductTypes().WithId(d.Id()).Post(input).Execute(ctx)
		return utils.ProcessRemoteError(err)
	})
	if err != nil {
		// Workaround invalid state to be written, see
		// https://github.com/hashicorp/terraform-plugin-sdk/issues/476
		d.Partial(true)
		return diag.FromErr(err)
	}

	return resourceProductTypeRead(ctx, d, m)
}

func resourceProductTypeDelete(ctx context.Context, d *schema.ResourceData, m any) diag.Diagnostics {
	client := getClient(m)
	version := d.Get("version").(int)
	err := resource.RetryContext(ctx, 20*time.Second, func() *resource.RetryError {
		_, err := client.ProductTypes().WithId(d.Id()).Delete().Version(version).Execute(ctx)
		return utils.ProcessRemoteError(err)
	})
	return diag.FromErr(err)
}

func resourceProductTypeValidateAttribute(old, new []any) error {
	oldLookup := createLookup(old, "name")

	for _, attribute := range new {
		newF := attribute.(map[string]any)
		name := newF["name"].(string)
		oldF, ok := oldLookup[name].(map[string]any)
		if !ok {
			continue
		}

		oldType := firstElementFromSlice(oldF["type"].([]any))
		newType := firstElementFromSlice(newF["type"].([]any))

		oldTypeName := oldType["name"].(string)
		newTypeName := newType["name"].(string)

		if oldTypeName != newTypeName {
			if oldTypeName == "" || newTypeName == "" {
				continue
			}

			return fmt.Errorf(
				"attribute '%s' type changed from %s to %s."+
					" Changing types is not supported;"+
					" please remove the attribute first and re-define it later",
				name, oldTypeName, newTypeName)
		}

		if strings.EqualFold(newTypeName, "Set") {
			oldElement := elementFromSlice(oldType, "element_type")
			newElement := elementFromSlice(newType, "element_type")
			oldElementName := oldElement["name"].(string)
			newElementName := newElement["name"].(string)

			if oldElementName != newElementName {
				return fmt.Errorf(
					"attribute '%s' element type changed from %s to %s."+
						" Changing element types is not supported;"+
						" please remove the attribute first and re-define it later",
					name, oldElementName, newElementName)
			}
		}

		if oldF["required"] != newF["required"] {
			return fmt.Errorf(
				"error on the '%s' attribute: "+
					"Updating the 'required' attribute is not supported."+
					"Consider removing the attribute first and then re-adding it",
				name)
		}
	}
	return nil
}

func resourceProductTypeAttributeChangeActions(oldValues []any, newValues []any) ([]platform.ProductTypeUpdateAction, error) {
	oldAttrs, err := mapAttributeDefinition(oldValues)
	if err != nil {
		return nil, err
	}

	newAttrs, err := mapAttributeDefinition(newValues)
	if err != nil {
		return nil, err
	}

	// Create a copy of the attribute order for commercetools. When we
	// delete attributes commercetools already re-orders the attributes and we need
	// to not send a reorder command when the order already matches
	attrOrder := []string{}
	attrOrder = append(attrOrder, oldAttrs.Keys()...)

	actions := []platform.ProductTypeUpdateAction{}

	// Check if we have attributes which are removed and generate the corresponding
	// remove attribute actions
	for _, name := range oldAttrs.Keys() {
		if _, ok := newAttrs.Get(name); !ok {
			actions = append(actions, platform.ProductTypeRemoveAttributeDefinitionAction{Name: name})
			attrOrder = removeValueFromSlice(attrOrder, name)
		}
	}

	for _, name := range newAttrs.Keys() {
		newAttr, _ := newAttrs.Get(name)
		oldAttr, isExisting := oldAttrs.Get(name)

		// A new attribute is added. Create the update action skip the rest of the
		// loop since there cannot be any change if the attribute didn't exist yet.
		if !isExisting {
			actions = append(
				actions,
				platform.ProductTypeAddAttributeDefinitionAction{
					Attribute: platform.AttributeDefinitionDraft{
						Type:                newAttr.Type,
						Name:                newAttr.Name,
						Label:               newAttr.Label,
						IsRequired:          newAttr.IsRequired,
						AttributeConstraint: &newAttr.AttributeConstraint,
						InputTip:            newAttr.InputTip,
						InputHint:           &newAttr.InputHint,
						IsSearchable:        &newAttr.IsSearchable,
					},
				})
			attrOrder = append(attrOrder, newAttr.Name)
			continue
		}

		// This should not be able to happen due to checks earlier
		if reflect.TypeOf(oldAttr.Type) != reflect.TypeOf(newAttr.Type) {
			return nil, fmt.Errorf("changing attribute types is not supported in commercetools")
		}

		// Check if we need to update the attribute label
		if !reflect.DeepEqual(oldAttr.Label, newAttr.Label) {
			actions = append(
				actions,
				platform.ProductTypeChangeLabelAction{
					AttributeName: name,
					Label:         newAttr.Label,
				})
		}

		if !reflect.DeepEqual(oldAttr.Name, newAttr.Name) {
			actions = append(
				actions,
				platform.ProductTypeChangeNameAction{
					Name: newAttr.Name,
				})
		}

		if !reflect.DeepEqual(oldAttr.IsSearchable, newAttr.IsSearchable) {
			actions = append(
				actions,
				platform.ProductTypeChangeIsSearchableAction{
					AttributeName: name,
					IsSearchable:  newAttr.IsSearchable,
				})
		}

		// Update the input hint if this is changed
		if !reflect.DeepEqual(oldAttr.InputHint, newAttr.InputHint) {
			actions = append(
				actions,
				platform.ProductTypeChangeInputHintAction{
					AttributeName: name,
					NewValue:      newAttr.InputHint,
				})
		}

		if !reflect.DeepEqual(oldAttr.InputTip, newAttr.InputTip) {
			actions = append(
				actions,
				platform.ProductTypeSetInputTipAction{
					AttributeName: name,
					InputTip:      newAttr.InputTip,
				})
		}

		if !reflect.DeepEqual(oldAttr.AttributeConstraint, newAttr.AttributeConstraint) {
			actions = append(
				actions,
				platform.ProductTypeChangeAttributeConstraintAction{
					AttributeName: name,
					NewValue:      platform.AttributeConstraintEnumDraft(newAttr.AttributeConstraint),
				})
		}

<<<<<<< HEAD
		newFieldType := attrDef.Type
		oldFieldType := oldV["type"].([]interface{})[0].(map[string]interface{})

		actions = handlePlainEnumTypeChanges(newFieldType, oldFieldType, actions, name)
		actions = handleLocalizedEnumTypeChanges(newFieldType, oldFieldType, actions, name)
=======
		// Specific updates for EnumType, LocalizedEnumType and a Set of these
		switch t := newAttr.Type.(type) {

		case platform.AttributeLocalizedEnumType:
			ot := oldAttr.Type.(platform.AttributeLocalizedEnumType)
			subActions, err := updateAttributeLocalizedEnumType(name, ot, t)
			if err != nil {
				return nil, err
			}
			actions = append(actions, subActions...)

		case platform.AttributeEnumType:
			ot := oldAttr.Type.(platform.AttributeEnumType)
			subActions, err := updateAttributeEnumType(name, ot, t)
			if err != nil {
				return nil, err
			}
			actions = append(actions, subActions...)

		case platform.AttributeSetType:
			ot := oldAttr.Type.(platform.AttributeSetType)
>>>>>>> ba721013

			// This should not be able to happen due to checks earlier
			if reflect.TypeOf(ot.ElementType) != reflect.TypeOf(t.ElementType) {
				return nil, fmt.Errorf("changing attribute types is not supported in commercetools")
			}

<<<<<<< HEAD
			myOldFieldType := oldFieldType["element_type"].([]interface{})[0].(map[string]interface{})
			actions = handlePlainEnumTypeChanges(enumType.ElementType, myOldFieldType, actions, name)
			actions = handleLocalizedEnumTypeChanges(enumType.ElementType, myOldFieldType, actions, name)
=======
			switch st := t.ElementType.(type) {
>>>>>>> ba721013

			case platform.AttributeEnumType:
				ost := ot.ElementType.(platform.AttributeEnumType)
				subActions, err := updateAttributeEnumType(name, ost, st)
				if err != nil {
					return nil, err
				}
				actions = append(actions, subActions...)

			case platform.AttributeLocalizedEnumType:
				ost := ot.ElementType.(platform.AttributeLocalizedEnumType)
				subActions, err := updateAttributeLocalizedEnumType(name, ost, st)
				if err != nil {
					return nil, err
				}
				actions = append(actions, subActions...)
			}
		}
<<<<<<< HEAD
=======

	}

	if !reflect.DeepEqual(attrOrder, newAttrs.Keys()) {
		attrs := make([]string, newAttrs.Len())
		for i, key := range newAttrs.Keys() {
			if el, ok := newAttrs.Get(key); ok {
				attrs[i] = el.Name
			}
		}
		actions = append(
			actions,
			platform.ProductTypeChangeAttributeOrderByNameAction{
				AttributeNames: attrs,
			})
	}

	return actions, nil
}

func updateAttributeEnumType(attrName string, old, new platform.AttributeEnumType) ([]platform.ProductTypeUpdateAction, error) {
	oldValues := orderedmap.NewOrderedMap[string, platform.AttributePlainEnumValue]()
	for i := range old.Values {
		oldValues.Set(old.Values[i].Key, old.Values[i])
	}

	newValues := orderedmap.NewOrderedMap[string, platform.AttributePlainEnumValue]()
	for i := range new.Values {
		newValues.Set(new.Values[i].Key, new.Values[i])
	}

	valueOrder := []string{}
	valueOrder = append(valueOrder, oldValues.Keys()...)

	actions := []platform.ProductTypeUpdateAction{}

	// Delete enum values
	removeKeys := []string{}
	for _, key := range oldValues.Keys() {
		if _, ok := newValues.Get(key); !ok {
			removeKeys = append(removeKeys, key)
			valueOrder = removeValueFromSlice(valueOrder, key)
		}
	}
	if len(removeKeys) > 0 {
		actions = append(
			actions,
			platform.ProductTypeRemoveEnumValuesAction{
				AttributeName: attrName,
				Keys:          removeKeys,
			})
	}

	for _, key := range newValues.Keys() {
		newValue, _ := newValues.Get(key)

		// Check if this is a new value
		if _, ok := oldValues.Get(key); !ok {
			actions = append(
				actions,
				platform.ProductTypeAddPlainEnumValueAction{
					AttributeName: attrName,
					Value:         newValue,
				})
			valueOrder = append(valueOrder, newValue.Key)
			continue
		}

		oldValue, _ := oldValues.Get(key)

		// Check if the label is changed and create an update action
		if !reflect.DeepEqual(oldValue.Label, newValue.Label) {
			actions = append(
				actions,
				platform.ProductTypeChangePlainEnumValueLabelAction{
					AttributeName: attrName,
					NewValue:      newValue,
				})
		}
>>>>>>> ba721013
	}

	// Check if the order is changed. We compare this against valueOrder to take
	// into account new attributes added to the end by commercetools
	if !reflect.DeepEqual(valueOrder, newValues.Keys()) {
		values := make([]platform.AttributePlainEnumValue, newValues.Len())
		for i, key := range newValues.Keys() {
			if el, ok := newValues.Get(key); ok {
				values[i] = el
			}
		}
		actions = append(
			actions,
			platform.ProductTypeChangePlainEnumValueOrderAction{
				AttributeName: attrName,
				Values:        values,
			})
	}

	return actions, nil
}

func updateAttributeLocalizedEnumType(attrName string, old, new platform.AttributeLocalizedEnumType) ([]platform.ProductTypeUpdateAction, error) {
	oldValues := orderedmap.NewOrderedMap[string, platform.AttributeLocalizedEnumValue]()
	for i := range old.Values {
		oldValues.Set(old.Values[i].Key, old.Values[i])
	}

	newValues := orderedmap.NewOrderedMap[string, platform.AttributeLocalizedEnumValue]()
	for i := range new.Values {
		newValues.Set(new.Values[i].Key, new.Values[i])
	}

	valueOrder := []string{}
	valueOrder = append(valueOrder, oldValues.Keys()...)

	actions := []platform.ProductTypeUpdateAction{}

	// Delete enum values
	removeKeys := []string{}
	for _, key := range oldValues.Keys() {
		if _, ok := newValues.Get(key); !ok {
			removeKeys = append(removeKeys, key)
			valueOrder = removeValueFromSlice(valueOrder, key)
		}
	}
	if len(removeKeys) > 0 {
		actions = append(
			actions,
			platform.ProductTypeRemoveEnumValuesAction{
				AttributeName: attrName,
				Keys:          removeKeys,
			})
	}

	for _, key := range newValues.Keys() {
		newValue, _ := newValues.Get(key)

		// Check if this is a new value
		if _, ok := oldValues.Get(key); !ok {
			actions = append(
				actions,
				platform.ProductTypeAddLocalizedEnumValueAction{
					AttributeName: attrName,
					Value:         newValue,
				})
			valueOrder = append(valueOrder, newValue.Key)
			continue
		}

<<<<<<< HEAD
func removeEnumValues(oldEnumKeys []string, newEnumKeys []string, name string) *platform.ProductTypeRemoveEnumValuesAction {
	var removeEnumKeys []string
	for _, oldEnumKey := range oldEnumKeys {

		idx := -1

		for key, newEnumValueKey := range newEnumKeys {
			if newEnumValueKey == oldEnumKey {
				idx = key
				break
			}
		}

		if idx == -1 {
			removeEnumKeys = append(removeEnumKeys, oldEnumKey)
		}
	}

	if len(removeEnumKeys) > 0 {
		return &platform.ProductTypeRemoveEnumValuesAction{
			AttributeName: name,
			Keys:          removeEnumKeys,
		}
	}
	return nil
}

func handlePlainEnumTypeChanges(newFieldType platform.AttributeType, oldFieldType map[string]interface{}, actions []platform.ProductTypeUpdateAction, name string) []platform.ProductTypeUpdateAction {
	if enumType, ok := newFieldType.(platform.AttributeEnumType); ok {
		oldEnumV := oldFieldType["values"].(map[string]interface{})
		oldEnumKeys := make([]string, 0)
		newEnumKeys := make([]string, 0)
		addRemoveEnumValue := false

		for key := range oldEnumV {
			oldEnumKeys = append(oldEnumKeys, key)
		}

		for i, enumValue := range enumType.Values {
			newEnumKeys = append(newEnumKeys, enumValue.Key)
			if _, ok := oldEnumV[enumValue.Key]; !ok {
				// Key does not appear in old enum values, so we'll add it
				addRemoveEnumValue = true
				actions = append(
					actions,
					platform.ProductTypeAddPlainEnumValueAction{
						AttributeName: name,
						Value:         enumType.Values[i],
					})
			}
=======
		oldValue, _ := oldValues.Get(key)

		// Check if the label is changed and create an update action
		if !reflect.DeepEqual(oldValue.Label, newValue.Label) {
			actions = append(
				actions,
				platform.ProductTypeChangeLocalizedEnumValueLabelAction{
					AttributeName: attrName,
					NewValue:      newValue,
				})
>>>>>>> ba721013
		}
	}

<<<<<<< HEAD
		action := removeEnumValues(oldEnumKeys, newEnumKeys, name)

		if action != nil {
			addRemoveEnumValue = true
			actions = append(actions, action)
		}

		//if we remove enum values from the list and add at the same new ones, we should not try to change also the order at the same point
		if addRemoveEnumValue {
			return actions
		}

		// todo that this works we need to move away from typemap for enumvalues to use typelist
		if len(oldEnumKeys) == len(newEnumKeys) && orderChanged(newEnumKeys, oldEnumKeys) {
			actions = append(
				actions,
				platform.ProductTypeChangePlainEnumValueOrderAction{Values: enumType.Values, AttributeName: name})
		}

		return actions
	}

	return actions
}

func handleLocalizedEnumTypeChanges(newFieldType platform.AttributeType, oldFieldType map[string]interface{}, actions []platform.ProductTypeUpdateAction, name string) []platform.ProductTypeUpdateAction {
	if enumType, ok := newFieldType.(platform.AttributeLocalizedEnumType); ok {
		oldEnumV := oldFieldType["localized_value"].([]interface{})
		oldEnumKeys := make([]string, 0)
		oldEnumValues := make([]map[string]interface{}, 0)
		newEnumKeys := make([]string, 0)
		addRemoveEnumValue := false

		for _, value := range oldEnumV {
			v := value.(map[string]interface{})
			oldEnumKeys = append(oldEnumKeys, v["key"].(string))
			oldEnumValues = append(oldEnumValues, v)
		}

		for i, enumValue := range enumType.Values {
			newEnumKeys = append(newEnumKeys, enumValue.Key)

			idx := -1

			for key, oldEnumKey := range oldEnumKeys {
				if oldEnumKey == enumValue.Key {
					idx = key
					break
				}
			}

			if idx == -1 {
				addRemoveEnumValue = true
				// Key does not appear in old enum values, so we'll add it
				actions = append(
					actions,
					platform.ProductTypeAddLocalizedEnumValueAction{
						AttributeName: name,
						Value:         enumType.Values[i],
					})
			} else {
				labelChanged := !localizedStringCompare(enumValue.Label, oldEnumValues[idx]["label"].(map[string]interface{}))
				if labelChanged {
					actions = append(
						actions,
						platform.ProductTypeChangeLocalizedEnumValueLabelAction{
							AttributeName: name,
							NewValue:      enumType.Values[i],
						})
				}
=======
	// Check if the order is changed. We compare this against valueOrder to take
	// into account new attributes added to the end by commercetools
	if !reflect.DeepEqual(valueOrder, newValues.Keys()) {
		values := make([]platform.AttributeLocalizedEnumValue, newValues.Len())
		for i, key := range newValues.Keys() {
			if el, ok := newValues.Get(key); ok {
				values[i] = el
>>>>>>> ba721013
			}
		}
		actions = append(
			actions,
			platform.ProductTypeChangeLocalizedEnumValueOrderAction{
				AttributeName: attrName,
				Values:        values,
			})
	}

	return actions, nil
}

func mapAttributeDefinition(values []any) (*orderedmap.OrderedMap[string, platform.AttributeDefinition], error) {
	attrs := orderedmap.NewOrderedMap[string, platform.AttributeDefinition]()
	for i := range values {
		raw := values[i].(map[string]any)
		attr, err := expandProductTypeAttributeDefinitionItem(raw, false)
		if err != nil {
			return nil, err
		}

<<<<<<< HEAD
		action := removeEnumValues(oldEnumKeys, newEnumKeys, name)

		if action != nil {
			addRemoveEnumValue = true
			actions = append(actions, action)
		}

		//if we remove enum values from the list and add at the same new ones, we should not try to change also the order at the same point
		if addRemoveEnumValue {
			return actions
		}

		if len(oldEnumKeys) == len(newEnumKeys) && orderChanged(newEnumKeys, oldEnumKeys) {
			actions = append(
				actions,
				platform.ProductTypeChangeLocalizedEnumValueOrderAction{Values: enumType.Values, AttributeName: name})
		}

		return actions
=======
		attrs.Set(attr.(platform.AttributeDefinition).Name, attr.(platform.AttributeDefinition))
>>>>>>> ba721013
	}
	return attrs, nil
}

<<<<<<< HEAD
func orderChanged(a []string, b []string) bool {
	for i, v := range a {
		if v != b[i] {
			return true
		}
	}
	return false
}

func resourceProductTypeGetAttributeDefinitions(d *schema.ResourceData) ([]platform.AttributeDefinitionDraft, error) {
	input := d.Get("attribute").([]interface{})
=======
func expandProductTypeAttributeDefinition(d *schema.ResourceData) ([]platform.AttributeDefinitionDraft, error) {
	input := d.Get("attribute").([]any)
>>>>>>> ba721013
	var result []platform.AttributeDefinitionDraft

	for _, raw := range input {
		attrDef, err := expandProductTypeAttributeDefinitionItem(raw.(map[string]any), true)

		if err != nil {
			return nil, err
		}

		result = append(result, attrDef.(platform.AttributeDefinitionDraft))
	}

	return result, nil
}

func expandProductTypeAttributeDefinitionItem(input map[string]any, draft bool) (any, error) {
	attrData := elementFromSlice(input, "type")
	if attrData == nil {
		return nil, fmt.Errorf("missing type")
	}

	attrType, err := expandProductTypeAttributeType(attrData)
	if err != nil {
		return nil, err
	}

	label := expandLocalizedString(input["label"])
	var inputTip platform.LocalizedString
	if inputTipRaw, ok := input["input_tip"]; ok {
		inputTip = expandLocalizedString(inputTipRaw)
	}

	constraint := platform.AttributeConstraintEnumNone
	constraint, ok := constraintMap[input["constraint"].(string)]
	if !ok {
		constraint = platform.AttributeConstraintEnumNone
	}

	inputHint := platform.TextInputHint(input["input_hint"].(string))
	if draft {
		return platform.AttributeDefinitionDraft{
			Type:                attrType,
			Name:                input["name"].(string),
			Label:               label,
			AttributeConstraint: &constraint,
			IsRequired:          input["required"].(bool),
			IsSearchable:        boolRef(input["searchable"]),
			InputHint:           &inputHint,
			InputTip:            &inputTip,
		}, nil
	}
	return platform.AttributeDefinition{
		Type:                attrType,
		Name:                input["name"].(string),
		Label:               label,
		AttributeConstraint: constraint,
		IsRequired:          input["required"].(bool),
		IsSearchable:        input["searchable"].(bool),
		InputHint:           inputHint,
		InputTip:            &inputTip,
	}, nil
}

func expandProductTypeAttributeType(input any) (platform.AttributeType, error) {
	config := input.(map[string]any)
	typeName, ok := config["name"].(string)

	if !ok {
		return nil, fmt.Errorf("no 'name' for type object given")
	}

	switch typeName {
	case "boolean":
		return platform.AttributeBooleanType{}, nil
	case "text":
		return platform.AttributeTextType{}, nil
	case "ltext":
		return platform.AttributeLocalizableTextType{}, nil
	case "enum":
		valuesInput, valuesOk := config["value"]
		if !valuesOk {
			return nil, fmt.Errorf("no value elements specified for Enum type")
		}
		var values []platform.AttributePlainEnumValue
		for _, value := range valuesInput.([]any) {
			v := value.(map[string]any)
			values = append(values, platform.AttributePlainEnumValue{
				Key:   v["key"].(string),
				Label: v["label"].(string),
			})
		}
		return platform.AttributeEnumType{Values: values}, nil
	case "lenum":
		valuesInput, valuesOk := config["localized_value"]
		if !valuesOk {
			return nil, fmt.Errorf("no localized_value elements specified for LocalizedEnum type")
		}
		var values []platform.AttributeLocalizedEnumValue
		for _, value := range valuesInput.([]any) {
			v := value.(map[string]any)
			labels := expandLocalizedString(v["label"])

			values = append(values, platform.AttributeLocalizedEnumValue{
				Key:   v["key"].(string),
				Label: labels,
			})
		}
		return platform.AttributeLocalizedEnumType{Values: values}, nil
	case "number":
		return platform.AttributeNumberType{}, nil
	case "money":
		return platform.AttributeMoneyType{}, nil
	case "date":
		return platform.AttributeDateType{}, nil
	case "time":
		return platform.AttributeTimeType{}, nil
	case "datetime":
		return platform.AttributeDateTimeType{}, nil
	case "reference":
		if ref, ok := config["reference_type_id"].(string); ok {
			result := platform.AttributeReferenceType{
				ReferenceTypeId: platform.AttributeReferenceTypeId(ref),
			}
			return result, nil
		}
		return nil, fmt.Errorf("no reference_type_id specified for Reference type")
	case "nested":
		typeReference, typeReferenceOk := config["type_reference"].(string)
		if !typeReferenceOk {
			return nil, fmt.Errorf("no type_reference specified for Nested type")
		}
		return platform.AttributeNestedType{
			TypeReference: platform.ProductTypeReference{ID: typeReference},
		}, nil
	case "set":
		data := elementFromSlice(config, "element_type")
		if data == nil {
			return nil, fmt.Errorf("no element_type specified for Set type")
		}

		setAttrType, err := expandProductTypeAttributeType(data)
		if err != nil {
			return nil, err
		}

		return platform.AttributeSetType{
			ElementType: setAttrType,
		}, nil
	}

	return nil, fmt.Errorf("unknown AttributeType %s", typeName)
}

func flattenProductTypeLocalizedEnum(values []platform.AttributeLocalizedEnumValue) []any {
	enumValues := make([]any, len(values))
	for i, value := range values {
		enumValues[i] = map[string]any{
			"key":   value.Key,
			"label": value.Label,
		}
	}
	return enumValues
}

func flattenProductTypePlainEnum(values []platform.AttributePlainEnumValue) []any {
	enumValues := make([]any, len(values))
	for i, value := range values {
		enumValues[i] = map[string]any{
			"key":   value.Key,
			"label": value.Label,
		}
	}
	return enumValues
}<|MERGE_RESOLUTION|>--- conflicted
+++ resolved
@@ -394,15 +394,9 @@
 	}
 
 	if d.HasChange("attribute") {
-<<<<<<< HEAD
-		old, newAttribute := d.GetChange("attribute")
-		attributeChangeActions, err := resourceProductTypeAttributeChangeActions(
-			old.([]interface{}), newAttribute.([]interface{}))
-=======
 		old, new := d.GetChange("attribute")
 		attrChangeActions, err := resourceProductTypeAttributeChangeActions(
 			old.([]any), new.([]any))
->>>>>>> ba721013
 		if err != nil {
 			return diag.FromErr(err)
 		}
@@ -601,13 +595,6 @@
 				})
 		}
 
-<<<<<<< HEAD
-		newFieldType := attrDef.Type
-		oldFieldType := oldV["type"].([]interface{})[0].(map[string]interface{})
-
-		actions = handlePlainEnumTypeChanges(newFieldType, oldFieldType, actions, name)
-		actions = handleLocalizedEnumTypeChanges(newFieldType, oldFieldType, actions, name)
-=======
 		// Specific updates for EnumType, LocalizedEnumType and a Set of these
 		switch t := newAttr.Type.(type) {
 
@@ -629,20 +616,13 @@
 
 		case platform.AttributeSetType:
 			ot := oldAttr.Type.(platform.AttributeSetType)
->>>>>>> ba721013
 
 			// This should not be able to happen due to checks earlier
 			if reflect.TypeOf(ot.ElementType) != reflect.TypeOf(t.ElementType) {
 				return nil, fmt.Errorf("changing attribute types is not supported in commercetools")
 			}
 
-<<<<<<< HEAD
-			myOldFieldType := oldFieldType["element_type"].([]interface{})[0].(map[string]interface{})
-			actions = handlePlainEnumTypeChanges(enumType.ElementType, myOldFieldType, actions, name)
-			actions = handleLocalizedEnumTypeChanges(enumType.ElementType, myOldFieldType, actions, name)
-=======
 			switch st := t.ElementType.(type) {
->>>>>>> ba721013
 
 			case platform.AttributeEnumType:
 				ost := ot.ElementType.(platform.AttributeEnumType)
@@ -661,8 +641,6 @@
 				actions = append(actions, subActions...)
 			}
 		}
-<<<<<<< HEAD
-=======
 
 	}
 
@@ -742,7 +720,6 @@
 					NewValue:      newValue,
 				})
 		}
->>>>>>> ba721013
 	}
 
 	// Check if the order is changed. We compare this against valueOrder to take
@@ -813,58 +790,6 @@
 			continue
 		}
 
-<<<<<<< HEAD
-func removeEnumValues(oldEnumKeys []string, newEnumKeys []string, name string) *platform.ProductTypeRemoveEnumValuesAction {
-	var removeEnumKeys []string
-	for _, oldEnumKey := range oldEnumKeys {
-
-		idx := -1
-
-		for key, newEnumValueKey := range newEnumKeys {
-			if newEnumValueKey == oldEnumKey {
-				idx = key
-				break
-			}
-		}
-
-		if idx == -1 {
-			removeEnumKeys = append(removeEnumKeys, oldEnumKey)
-		}
-	}
-
-	if len(removeEnumKeys) > 0 {
-		return &platform.ProductTypeRemoveEnumValuesAction{
-			AttributeName: name,
-			Keys:          removeEnumKeys,
-		}
-	}
-	return nil
-}
-
-func handlePlainEnumTypeChanges(newFieldType platform.AttributeType, oldFieldType map[string]interface{}, actions []platform.ProductTypeUpdateAction, name string) []platform.ProductTypeUpdateAction {
-	if enumType, ok := newFieldType.(platform.AttributeEnumType); ok {
-		oldEnumV := oldFieldType["values"].(map[string]interface{})
-		oldEnumKeys := make([]string, 0)
-		newEnumKeys := make([]string, 0)
-		addRemoveEnumValue := false
-
-		for key := range oldEnumV {
-			oldEnumKeys = append(oldEnumKeys, key)
-		}
-
-		for i, enumValue := range enumType.Values {
-			newEnumKeys = append(newEnumKeys, enumValue.Key)
-			if _, ok := oldEnumV[enumValue.Key]; !ok {
-				// Key does not appear in old enum values, so we'll add it
-				addRemoveEnumValue = true
-				actions = append(
-					actions,
-					platform.ProductTypeAddPlainEnumValueAction{
-						AttributeName: name,
-						Value:         enumType.Values[i],
-					})
-			}
-=======
 		oldValue, _ := oldValues.Get(key)
 
 		// Check if the label is changed and create an update action
@@ -875,82 +800,9 @@
 					AttributeName: attrName,
 					NewValue:      newValue,
 				})
->>>>>>> ba721013
-		}
-	}
-
-<<<<<<< HEAD
-		action := removeEnumValues(oldEnumKeys, newEnumKeys, name)
-
-		if action != nil {
-			addRemoveEnumValue = true
-			actions = append(actions, action)
-		}
-
-		//if we remove enum values from the list and add at the same new ones, we should not try to change also the order at the same point
-		if addRemoveEnumValue {
-			return actions
-		}
-
-		// todo that this works we need to move away from typemap for enumvalues to use typelist
-		if len(oldEnumKeys) == len(newEnumKeys) && orderChanged(newEnumKeys, oldEnumKeys) {
-			actions = append(
-				actions,
-				platform.ProductTypeChangePlainEnumValueOrderAction{Values: enumType.Values, AttributeName: name})
-		}
-
-		return actions
-	}
-
-	return actions
-}
-
-func handleLocalizedEnumTypeChanges(newFieldType platform.AttributeType, oldFieldType map[string]interface{}, actions []platform.ProductTypeUpdateAction, name string) []platform.ProductTypeUpdateAction {
-	if enumType, ok := newFieldType.(platform.AttributeLocalizedEnumType); ok {
-		oldEnumV := oldFieldType["localized_value"].([]interface{})
-		oldEnumKeys := make([]string, 0)
-		oldEnumValues := make([]map[string]interface{}, 0)
-		newEnumKeys := make([]string, 0)
-		addRemoveEnumValue := false
-
-		for _, value := range oldEnumV {
-			v := value.(map[string]interface{})
-			oldEnumKeys = append(oldEnumKeys, v["key"].(string))
-			oldEnumValues = append(oldEnumValues, v)
-		}
-
-		for i, enumValue := range enumType.Values {
-			newEnumKeys = append(newEnumKeys, enumValue.Key)
-
-			idx := -1
-
-			for key, oldEnumKey := range oldEnumKeys {
-				if oldEnumKey == enumValue.Key {
-					idx = key
-					break
-				}
-			}
-
-			if idx == -1 {
-				addRemoveEnumValue = true
-				// Key does not appear in old enum values, so we'll add it
-				actions = append(
-					actions,
-					platform.ProductTypeAddLocalizedEnumValueAction{
-						AttributeName: name,
-						Value:         enumType.Values[i],
-					})
-			} else {
-				labelChanged := !localizedStringCompare(enumValue.Label, oldEnumValues[idx]["label"].(map[string]interface{}))
-				if labelChanged {
-					actions = append(
-						actions,
-						platform.ProductTypeChangeLocalizedEnumValueLabelAction{
-							AttributeName: name,
-							NewValue:      enumType.Values[i],
-						})
-				}
-=======
+		}
+	}
+
 	// Check if the order is changed. We compare this against valueOrder to take
 	// into account new attributes added to the end by commercetools
 	if !reflect.DeepEqual(valueOrder, newValues.Keys()) {
@@ -958,7 +810,6 @@
 		for i, key := range newValues.Keys() {
 			if el, ok := newValues.Get(key); ok {
 				values[i] = el
->>>>>>> ba721013
 			}
 		}
 		actions = append(
@@ -981,49 +832,13 @@
 			return nil, err
 		}
 
-<<<<<<< HEAD
-		action := removeEnumValues(oldEnumKeys, newEnumKeys, name)
-
-		if action != nil {
-			addRemoveEnumValue = true
-			actions = append(actions, action)
-		}
-
-		//if we remove enum values from the list and add at the same new ones, we should not try to change also the order at the same point
-		if addRemoveEnumValue {
-			return actions
-		}
-
-		if len(oldEnumKeys) == len(newEnumKeys) && orderChanged(newEnumKeys, oldEnumKeys) {
-			actions = append(
-				actions,
-				platform.ProductTypeChangeLocalizedEnumValueOrderAction{Values: enumType.Values, AttributeName: name})
-		}
-
-		return actions
-=======
 		attrs.Set(attr.(platform.AttributeDefinition).Name, attr.(platform.AttributeDefinition))
->>>>>>> ba721013
 	}
 	return attrs, nil
 }
 
-<<<<<<< HEAD
-func orderChanged(a []string, b []string) bool {
-	for i, v := range a {
-		if v != b[i] {
-			return true
-		}
-	}
-	return false
-}
-
-func resourceProductTypeGetAttributeDefinitions(d *schema.ResourceData) ([]platform.AttributeDefinitionDraft, error) {
-	input := d.Get("attribute").([]interface{})
-=======
 func expandProductTypeAttributeDefinition(d *schema.ResourceData) ([]platform.AttributeDefinitionDraft, error) {
 	input := d.Get("attribute").([]any)
->>>>>>> ba721013
 	var result []platform.AttributeDefinitionDraft
 
 	for _, raw := range input {
