package commercetools

import (
	"context"
	"fmt"
	"reflect"
	"strings"
	"time"

	"github.com/elliotchance/orderedmap/v2"
	"github.com/elliotchance/pie/v2"
	"github.com/hashicorp/terraform-plugin-sdk/v2/diag"
	"github.com/hashicorp/terraform-plugin-sdk/v2/helper/customdiff"
	"github.com/hashicorp/terraform-plugin-sdk/v2/helper/resource"
	"github.com/hashicorp/terraform-plugin-sdk/v2/helper/schema"
	"github.com/labd/commercetools-go-sdk/platform"
	"github.com/labd/terraform-provider-commercetools/internal/utils"
)

func resourceType() *schema.Resource {
	return &schema.Resource{
		Description: "Types define custom fields that are used to enhance resources as you need. Use Types to model " +
			"your own CustomFields on resources, like Category and Customer.\n\n" +
			"In case you want to customize products, please use product types instead that serve a similar purpose, " +
			"but tailored to products.\n\n" +
			"See also the [Types Api Documentation](https://docs.commercetools.com/api/projects/types)",
		CreateContext: resourceTypeCreate,
		ReadContext:   resourceTypeRead,
		UpdateContext: resourceTypeUpdate,
		DeleteContext: resourceTypeDelete,
		Importer: &schema.ResourceImporter{
			StateContext: schema.ImportStatePassthroughContext,
		},
		SchemaVersion: 1,
		StateUpgraders: []schema.StateUpgrader{
			{
				Type:    resourceTypeResourceV0().CoreConfigSchema().ImpliedType(),
				Upgrade: migrateTypeStateV0toV1,
				Version: 0,
			},
		},
		Schema: map[string]*schema.Schema{
			"key": {
				Description: "Identifier for the type (max. 256 characters)",
				Type:        schema.TypeString,
				Required:    true,
			},
			"name": {
				Description:      "[LocalizedString](https://docs.commercetools.com/api/types#localizedstring)",
				Type:             TypeLocalizedString,
				ValidateDiagFunc: validateLocalizedStringKey,
				Required:         true,
			},
			"description": {
				Description:      "[LocalizedString](https://docs.commercetools.com/api/types#localizedstring)",
				Type:             TypeLocalizedString,
				ValidateDiagFunc: validateLocalizedStringKey,
				Optional:         true,
			},
			"resource_type_ids": {
				Description: "Defines for which [resources](https://docs.commercetools.com/api/projects/custom-fields#customizable-resources)" +
					" the type is valid",
				Type:     schema.TypeList,
				Required: true,
				ForceNew: true,
				Elem:     &schema.Schema{Type: schema.TypeString},
			},
			"field": {
				Description: "[Field definition](https://docs.commercetools.com/api/projects/types#fielddefinition)",
				Type:        schema.TypeList,
				Optional:    true,
				Elem: &schema.Resource{
					Schema: map[string]*schema.Schema{
						"type": {
							Description: "Describes the [type](https://docs.commercetools.com/api/projects/types#fieldtype)" +
								" of the field",
							Type:     schema.TypeList,
							MaxItems: 1,
							Required: true,
							Elem:     fieldTypeElement(true),
						},
						"name": {
							Description: "The name of the field.\nThe name must be between two and 36 characters long " +
								"and can contain the ASCII letters A to Z in lowercase or uppercase, digits, " +
								"underscores (_) and the hyphen-minus (-).\nThe name must be unique for a given " +
								"resource type ID. In case there is a field with the same name in another type it has " +
								"to have the same FieldType also",
							Type:     schema.TypeString,
							Required: true,
						},
						"label": {
							Description:      "A human-readable label for the field",
							Type:             TypeLocalizedString,
							ValidateDiagFunc: validateLocalizedStringKey,
							Required:         true,
						},
						"required": {
							Description: "Whether the field is required to have a value",
							Type:        schema.TypeBool,
							Optional:    true,
							Default:     false,
						},
						"input_hint": {
							Description: "[TextInputHint](https://docs.commercetools.com/api/projects/types#textinputhint)" +
								" Provides a visual representation type for this field. It is only relevant for " +
								"string-based field types like StringType and LocalizedStringType",
							Type:     schema.TypeString,
							Optional: true,
							Default:  platform.TextInputHintSingleLine,
						},
					},
				},
			},
			"version": {
				Type:     schema.TypeInt,
				Computed: true,
			},
		},
		CustomizeDiff: customdiff.ValidateChange("field", func(ctx context.Context, old, new, meta any) error {
			return resourceTypeValidateField(old.([]any), new.([]any))
		}),
	}
}

func resourceTypeCreate(ctx context.Context, d *schema.ResourceData, m any) diag.Diagnostics {
	client := getClient(m)

	name := expandLocalizedString(d.Get("name"))
	description := expandLocalizedString(d.Get("description"))

	resourceTypeIds := []platform.ResourceTypeId{}
	for _, item := range expandStringArray(d.Get("resource_type_ids").([]any)) {
		resourceTypeIds = append(resourceTypeIds, platform.ResourceTypeId(item))

	}
	fields, err := expandTypeFieldDefinition(d)

	if err != nil {
		// Workaround invalid state to be written, see
		// https://github.com/hashicorp/terraform-plugin-sdk/issues/476
		d.Partial(true)
		return diag.FromErr(err)
	}

	draft := platform.TypeDraft{
		Key:              d.Get("key").(string),
		Name:             name,
		Description:      &description,
		ResourceTypeIds:  resourceTypeIds,
		FieldDefinitions: fields,
	}

	var ctType *platform.Type
	err = resource.RetryContext(ctx, 1*time.Minute, func() *resource.RetryError {
		var err error

		ctType, err = client.Types().Post(draft).Execute(ctx)
		return utils.ProcessRemoteError(err)
	})

	if err != nil {
		// Workaround invalid state to be written, see
		// https://github.com/hashicorp/terraform-plugin-sdk/issues/476
		d.Partial(true)
		return diag.FromErr(err)
	}

	d.SetId(ctType.ID)
	d.Set("version", ctType.Version)

	return resourceTypeRead(ctx, d, m)
}

func resourceTypeRead(ctx context.Context, d *schema.ResourceData, m any) diag.Diagnostics {
	client := getClient(m)

	ctType, err := client.Types().WithId(d.Id()).Get().Execute(ctx)

	if err != nil {
		if utils.IsResourceNotFoundError(err) {
			d.SetId("")
			return nil
		}
		return diag.FromErr(err)
	}

	if ctType == nil {
		d.SetId("")
	} else {
		d.Set("version", ctType.Version)
		d.Set("key", ctType.Key)
		d.Set("name", ctType.Name)
		d.Set("description", ctType.Description)
		d.Set("resource_type_ids", ctType.ResourceTypeIds)

		if fields, err := flattenTypeFields(ctType); err == nil {
			d.Set("field", fields)
		} else {
			return diag.FromErr(err)
		}
	}
	return nil
}

func resourceTypeUpdate(ctx context.Context, d *schema.ResourceData, m any) diag.Diagnostics {
	client := getClient(m)

	input := platform.TypeUpdate{
		Version: d.Get("version").(int),
		Actions: []platform.TypeUpdateAction{},
	}

	if d.HasChange("key") {
		newKey := d.Get("key").(string)
		input.Actions = append(
			input.Actions,
			&platform.TypeChangeKeyAction{Key: newKey})
	}

	if d.HasChange("name") {
		newName := expandLocalizedString(d.Get("name"))
		input.Actions = append(
			input.Actions,
			&platform.TypeChangeNameAction{Name: newName})
	}

	if d.HasChange("description") {
		newDescription := expandLocalizedString(d.Get("description"))
		input.Actions = append(
			input.Actions,
			&platform.TypeSetDescriptionAction{
				Description: &newDescription})
	}

	if d.HasChange("field") {
		old, new := d.GetChange("field")
		fieldChangeActions, err := resourceTypeFieldChangeActions(old.([]any), new.([]any))
		if err != nil {
			// Workaround invalid state to be written, see
			// https://github.com/hashicorp/terraform-plugin-sdk/issues/476
			d.Partial(true)
			return diag.FromErr(err)
		}
		input.Actions = append(input.Actions, fieldChangeActions...)
	}

	err := resource.RetryContext(ctx, 1*time.Minute, func() *resource.RetryError {
		_, err := client.Types().WithId(d.Id()).Post(input).Execute(ctx)
		return utils.ProcessRemoteError(err)
	})

	if err != nil {
		// Workaround invalid state to be written, see
		// https://github.com/hashicorp/terraform-plugin-sdk/issues/476
		d.Partial(true)
		return diag.FromErr(err)
	}

	return resourceTypeRead(ctx, d, m)
}
func resourceTypeDelete(ctx context.Context, d *schema.ResourceData, m any) diag.Diagnostics {
	client := getClient(m)
	version := d.Get("version").(int)
	err := resource.RetryContext(ctx, 1*time.Minute, func() *resource.RetryError {
		_, err := client.Types().WithId(d.Id()).Delete().Version(version).Execute(ctx)
		return utils.ProcessRemoteError(err)
	})
	return diag.FromErr(err)
}

<<<<<<< HEAD
// Generate a list of actions needed for updating the fields value in
// commercetools so that it matches the terraform file
func resourceTypeFieldChangeActions(oldValues []interface{}, newValues []interface{}) ([]platform.TypeUpdateAction, error) {
	oldLookup := createLookup(oldValues, "name")
	newLookup := createLookup(newValues, "name")
	actions := []platform.TypeUpdateAction{}

	log.Printf("[DEBUG] Construction Field change actions")

	// Check if we have fields which are removed and generate the corresponding
	// remove field actions
	for name := range oldLookup {
		if _, ok := newLookup[name]; !ok {
			log.Printf("[DEBUG] Field deleted: %s", name)
			actions = append(actions, platform.TypeRemoveFieldDefinitionAction{FieldName: name})
=======
func resourceTypeValidateField(old, new []any) error {
	oldLookup := createLookup(old, "name")

	for _, field := range new {
		newF := field.(map[string]any)
		name := newF["name"].(string)
		oldF, ok := oldLookup[name].(map[string]any)
		if !ok {
			continue
>>>>>>> ba721013
		}

		oldType := firstElementFromSlice(oldF["type"].([]any))
		newType := firstElementFromSlice(newF["type"].([]any))

		oldTypeName := oldType["name"].(string)
		newTypeName := newType["name"].(string)

<<<<<<< HEAD
		// A new field is added. Create the update action skip the rest of the
		// loop since there cannot be any change if the field didn't exist yet.
		if !existingField {
			log.Printf("[DEBUG] Field added: %s", name)
			actions = append(
				actions,
				platform.TypeAddFieldDefinitionAction{FieldDefinition: *fieldDef})
			continue
		}
=======
		if oldTypeName != newTypeName {
			if oldTypeName == "" || newTypeName == "" {
				continue
			}
>>>>>>> ba721013

			return fmt.Errorf(
				"field '%s' type changed from %s to %s."+
					" Changing types is not supported;"+
					" please remove the field first and re-define it later",
				name, oldTypeName, newTypeName)
		}

		if strings.EqualFold(newTypeName, "Set") {
			oldElement := elementFromSlice(oldType, "element_type")
			newElement := elementFromSlice(newType, "element_type")
			oldElementName := oldElement["name"].(string)
			newElementName := newElement["name"].(string)

			if oldElementName != newElementName {
				return fmt.Errorf(
					"field '%s' element type changed from %s to %s."+
						" Changing element types is not supported;"+
						" please remove the field first and re-define it later",
					name, oldElementName, newElementName)
			}
		}

		if oldF["required"] != newF["required"] {
			return fmt.Errorf(
				"error on the '%s' field: "+
					"Updating the 'required' attribute is not supported."+
					"Consider removing the field first and then re-adding it",
				name)
		}
	}
	return nil
}

func localizedValueElement() *schema.Resource {
	return &schema.Resource{
		Schema: map[string]*schema.Schema{
			"key": {
				Type:     schema.TypeString,
				Required: true,
			},
			"label": {
				Type:             TypeLocalizedString,
				ValidateDiagFunc: validateLocalizedStringKey,
				Required:         true,
			},
		},
	}
}

<<<<<<< HEAD
	if isFieldDefinitionOrderChanged(oldNames, newNames) {
		log.Printf("[DEBUG] Field ordering: %s", newNames)

		actions = append(
			actions,
			platform.TypeChangeFieldDefinitionOrderAction{
				FieldNames: newNames,
			})
=======
func valueElement() *schema.Resource {
	return &schema.Resource{
		Schema: map[string]*schema.Schema{
			"key": {
				Type:     schema.TypeString,
				Required: true,
			},
			"label": {
				Type:     schema.TypeString,
				Required: true,
			},
		},
>>>>>>> ba721013
	}
}

<<<<<<< HEAD
func isFieldDefinitionOrderChanged(existingFieldNames []string, newFieldNames []string) bool {

	for key, existingFieldName := range existingFieldNames {

		if len(newFieldNames) < (key + 1) {
			//we have removed some values and do not check anymore for the order
			break
		}

		if newFieldNames[key] != existingFieldName {
			return true
		}
	}

	return false
}

func resourceTypeHandleEnumTypeChanges(newFieldType platform.FieldType, oldFieldType map[string]interface{}, actions []platform.TypeUpdateAction, name string) []platform.TypeUpdateAction {
	if enumType, ok := newFieldType.(platform.CustomFieldEnumType); ok {
		oldEnumV := oldFieldType["values"].(map[string]interface{})

		for i := range enumType.Values {
			if _, ok := oldEnumV[enumType.Values[i].Key]; !ok {
				// Key does not appear in old enum values, so we'll add it
				actions = append(
					actions,
					platform.TypeAddEnumValueAction{
						FieldName: name,
						Value:     enumType.Values[i],
					})
				continue
			}

			if oldEnumV[enumType.Values[i].Key].(string) != enumType.Values[i].Label {
				//label for this key is changed
				actions = append(
					actions,
					platform.TypeChangeEnumValueLabelAction{
						FieldName: name,
						Value:     enumType.Values[i],
					})
			}
		}

		// Action: changeEnumValueOrder
		// TODO: Change the order of EnumValues: https://docs.commercetools.com/http-api-projects-types.html#change-the-order-of-fielddefinitions

	} else if enumType, ok := newFieldType.(platform.CustomFieldLocalizedEnumType); ok {
		oldEnumV := oldFieldType["localized_value"].([]interface{})
		oldEnumKeys := make(map[string]map[string]interface{}, len(oldEnumV))

		for i := range oldEnumV {
			v := oldEnumV[i].(map[string]interface{})
			oldEnumKeys[v["key"].(string)] = v
		}
=======
func fieldTypeElement(setsAllowed bool) *schema.Resource {
	result := map[string]*schema.Schema{
		"name": {
			Type: schema.TypeString,
			Description: "Name of the field type. Some types require extra " +
				"fields to be set. Note that changing the type after creating is " +
				"not supported. You need to delete the attribute and re-add it.",
			Required: true,
			ValidateFunc: func(val any, key string) (warns []string, errs []error) {
				v := val.(string)
				validValues := []string{
					"Boolean",
					"Number",
					"String",
					"LocalizedString",
					"Enum",
					"LocalizedEnum",
					"Money",
					"Date",
					"Time",
					"DateTime",
					"Reference",
					"Set",
				}
>>>>>>> ba721013

				if !pie.Contains(validValues, v) {
					errs = append(errs, fmt.Errorf("%s is not a valid type. Valid types are: %s",
						v, strings.Join(pie.SortStableUsing(validValues, func(a, b string) bool {
							return a < b
						}), ", ")))
				}

				if !setsAllowed && v == "Set" {
					errs = append(errs, fmt.Errorf("sets in another Set are not allowed"))
				}
				return
			},
		},
		"value": {
			Type:        schema.TypeList,
			Optional:    true,
			Description: "Values for the `enum` type.",
			Elem:        valueElement(),
		},
		"localized_value": {
			Type:        schema.TypeList,
			Optional:    true,
			Description: "Localized values for the `lenum` type.",
			Elem:        localizedValueElement(),
		},
		"reference_type_id": {
			Type:        schema.TypeString,
			Optional:    true,
			Description: "Resource type the Custom Field can reference. Required when type is `reference`",
		},
	}
	if setsAllowed {
		result["element_type"] = &schema.Schema{
			Type:     schema.TypeList,
			MaxItems: 1,
			Optional: true,
			Elem:     fieldTypeElement(false),
		}
	}
	return &schema.Resource{Schema: result}
}

func expandTypeFieldDefinition(d *schema.ResourceData) ([]platform.FieldDefinition, error) {
	input := d.Get("field").([]any)
	result := make([]platform.FieldDefinition, len(input))

	for i := range input {
		raw := input[i].(map[string]any)
		fieldDef, err := expandTypeFieldDefinitionItem(raw)

		if err != nil {
			return nil, err
		}

		result[i] = *fieldDef
	}

	return result, nil
}

func expandTypeFieldDefinitionItem(input map[string]any) (*platform.FieldDefinition, error) {
	fieldData := elementFromSlice(input, "type")
	if fieldData == nil {
		return nil, fmt.Errorf("missing type")
	}

	fieldType, err := expandTypeFieldType(fieldData)
	if err != nil {
		return nil, err
	}

	label := expandLocalizedString(input["label"])
	inputHint := platform.TypeTextInputHint(input["input_hint"].(string))
	result := &platform.FieldDefinition{
		Type:      fieldType,
		Name:      input["name"].(string),
		Label:     label,
		Required:  input["required"].(bool),
		InputHint: &inputHint,
	}
	return result, nil
}

func expandTypeFieldType(input any) (platform.FieldType, error) {
	config := input.(map[string]any)
	typeName, ok := config["name"].(string)

	if !ok {
		return nil, fmt.Errorf("no 'name' for type object given")
	}

	switch typeName {
	case "Boolean":
		return platform.CustomFieldBooleanType{}, nil
	case "String":
		return platform.CustomFieldStringType{}, nil
	case "LocalizedString":
		return platform.CustomFieldLocalizedStringType{}, nil
	case "Enum":
		valuesInput, valuesOk := config["value"]
		if !valuesOk {
			return nil, fmt.Errorf("no value elements specified for Enum type")
		}
		var values []platform.CustomFieldEnumValue
		for _, value := range valuesInput.([]any) {
			v := value.(map[string]any)
			values = append(values, platform.CustomFieldEnumValue{
				Key:   v["key"].(string),
				Label: v["label"].(string),
			})
		}
		return platform.CustomFieldEnumType{Values: values}, nil
	case "LocalizedEnum":
		valuesInput, valuesOk := config["localized_value"]
		if !valuesOk {
			return nil, fmt.Errorf("no localized_value elements specified for LocalizedEnum type")
		}
		var values []platform.CustomFieldLocalizedEnumValue
		for _, value := range valuesInput.([]any) {
			v := value.(map[string]any)
			labels := expandLocalizedString(v["label"])
			values = append(values, platform.CustomFieldLocalizedEnumValue{
				Key:   v["key"].(string),
				Label: labels,
			})
		}
		return platform.CustomFieldLocalizedEnumType{Values: values}, nil
	case "Number":
		return platform.CustomFieldNumberType{}, nil
	case "Money":
		return platform.CustomFieldMoneyType{}, nil
	case "Date":
		return platform.CustomFieldDateType{}, nil
	case "Time":
		return platform.CustomFieldTimeType{}, nil
	case "DateTime":
		return platform.CustomFieldDateTimeType{}, nil
	case "Reference":
		if ref, ok := config["reference_type_id"].(string); ok {
			result := platform.CustomFieldReferenceType{
				ReferenceTypeId: platform.CustomFieldReferenceValue(ref),
			}
			return result, nil
		}
		return nil, fmt.Errorf("no reference_type_id specified for Reference type")
	case "Set":
		data := elementFromSlice(config, "element_type")
		if data == nil {
			return nil, fmt.Errorf("no element_type specified for Set type")
		}

		setFieldType, err := expandTypeFieldType(data)
		if err != nil {
			return nil, err
		}
		result := platform.CustomFieldSetType{
			ElementType: setFieldType,
		}
		return result, nil
	}

	return nil, fmt.Errorf("unknown FieldType %s", typeName)
}

func flattenTypeFields(t *platform.Type) ([]map[string]any, error) {
	fields := make([]map[string]any, len(t.FieldDefinitions))
	for i, fieldDef := range t.FieldDefinitions {
		fieldType, err := flattenTypeFieldType(fieldDef.Type, true)
		if err != nil {
			return nil, err
		}
		fields[i] = map[string]any{
			"type":       fieldType,
			"name":       fieldDef.Name,
			"label":      fieldDef.Label,
			"required":   fieldDef.Required,
			"input_hint": fieldDef.InputHint,
		}
	}
	return fields, nil
}

func flattenTypeFieldType(fieldType platform.FieldType, setsAllowed bool) ([]any, error) {
	typeData := make(map[string]any)

	switch val := fieldType.(type) {

	case platform.CustomFieldBooleanType:
		typeData["name"] = "Boolean"

	case platform.CustomFieldStringType:
		typeData["name"] = "String"

	case platform.CustomFieldLocalizedStringType:
		typeData["name"] = "LocalizedString"

	case platform.CustomFieldEnumType:
		typeData["name"] = "Enum"
		typeData["value"] = flattenTypePlainEnum(val.Values)
	case platform.CustomFieldLocalizedEnumType:
		typeData["name"] = "LocalizedEnum"
		typeData["localized_value"] = flattenTypeLocalizedEnum(val.Values)

	case platform.CustomFieldNumberType:
		typeData["name"] = "Number"

	case platform.CustomFieldMoneyType:
		typeData["name"] = "Money"

	case platform.CustomFieldDateType:
		typeData["name"] = "Date"

	case platform.CustomFieldTimeType:
		typeData["name"] = "Time"

	case platform.CustomFieldDateTimeType:
		typeData["name"] = "DateTime"

	case platform.CustomFieldReferenceType:
		typeData["name"] = "Reference"
		typeData["reference_type_id"] = val.ReferenceTypeId

	case platform.CustomFieldSetType:
		typeData["name"] = "Set"
		if setsAllowed {
			elemType, err := flattenTypeFieldType(val.ElementType, false)
			if err != nil {
				return nil, err
			}
			typeData["element_type"] = elemType
		}

	default:
		return nil, fmt.Errorf("unknown resource Type %T: %#v", fieldType, fieldType)
	}

	return []any{typeData}, nil
}

func flattenTypeLocalizedEnum(values []platform.CustomFieldLocalizedEnumValue) []any {
	enumValues := make([]any, len(values))
	for i := range values {
		enumValues[i] = map[string]any{
			"key":   values[i].Key,
			"label": values[i].Label,
		}
	}
	return enumValues
}

func mapFieldDefinition(values []any) (*orderedmap.OrderedMap[string, platform.FieldDefinition], error) {
	fields := orderedmap.NewOrderedMap[string, platform.FieldDefinition]()
	for i := range values {
		raw := values[i].(map[string]any)
		field, err := expandTypeFieldDefinitionItem(raw)
		if err != nil {
			return nil, err
		}

		fields.Set(field.Name, *field)
	}
	return fields, nil
}

// Generate a list of actions needed for updating the fields value in
// commercetools so that it matches the terraform file
func resourceTypeFieldChangeActions(oldValues []any, newValues []any) ([]platform.TypeUpdateAction, error) {
	oldFields, err := mapFieldDefinition(oldValues)
	if err != nil {
		return nil, err
	}

	newFields, err := mapFieldDefinition(newValues)
	if err != nil {
		return nil, err
	}

	// Create a copy of the field order for commercetools. When we
	// delete fields commercetools already re-orders the fields and we need
	// to not send a reorder command when the order already matches
	fieldOrder := []string{}
	fieldOrder = append(fieldOrder, oldFields.Keys()...)

	actions := []platform.TypeUpdateAction{}

	// Check if we have fields which are removed and generate the corresponding
	// remove field actions
	for _, name := range oldFields.Keys() {
		if _, ok := newFields.Get(name); !ok {
			actions = append(actions, platform.TypeRemoveFieldDefinitionAction{FieldName: name})
			fieldOrder = removeValueFromSlice(fieldOrder, name)
		}
	}

	for _, name := range newFields.Keys() {
		newField, _ := newFields.Get(name)
		oldField, isExisting := oldFields.Get(name)

		// A new field is added. Create the update action skip the rest of the
		// loop since there cannot be any change if the field didn't exist yet.
		if !isExisting {
			actions = append(
				actions,
				platform.TypeAddFieldDefinitionAction{
					FieldDefinition: newField,
				})
			fieldOrder = append(fieldOrder, newField.Name)
			continue
		}

		// This should not be able to happen due to checks earlier
		if reflect.TypeOf(oldField.Type) != reflect.TypeOf(newField.Type) {
			return nil, fmt.Errorf("changing field types is not supported in commercetools")
		}

		// Check if we need to update the field label
		if !reflect.DeepEqual(oldField.Label, newField.Label) {
			actions = append(
				actions,
				platform.TypeChangeLabelAction{
					FieldName: name,
					Label:     newField.Label,
				})
		}

		// Update the input hint if this is changed
		if !reflect.DeepEqual(oldField.InputHint, newField.InputHint) {
			actions = append(
				actions,
				platform.TypeChangeInputHintAction{
					FieldName: name,
					InputHint: *newField.InputHint,
				})
		}

		// Specific updates for EnumType, LocalizedEnumType and a Set of these
		switch t := newField.Type.(type) {

		case platform.CustomFieldLocalizedEnumType:
			ot := oldField.Type.(platform.CustomFieldLocalizedEnumType)
			subActions, err := updateCustomFieldLocalizedEnumType(name, ot, t)
			if err != nil {
				return nil, err
			}
			actions = append(actions, subActions...)

		case platform.CustomFieldEnumType:
			ot := oldField.Type.(platform.CustomFieldEnumType)
			subActions, err := updateCustomFieldEnumType(name, ot, t)
			if err != nil {
				return nil, err
			}
			actions = append(actions, subActions...)

		case platform.CustomFieldSetType:
			ot := oldField.Type.(platform.CustomFieldSetType)

			// This should not be able to happen due to checks earlier
			if reflect.TypeOf(ot.ElementType) != reflect.TypeOf(t.ElementType) {
				return nil, fmt.Errorf("changing field types is not supported in commercetools")
			}

			switch st := t.ElementType.(type) {

			case platform.CustomFieldEnumType:
				ost := ot.ElementType.(platform.CustomFieldEnumType)
				subActions, err := updateCustomFieldEnumType(name, ost, st)
				if err != nil {
					return nil, err
				}
				actions = append(actions, subActions...)

			case platform.CustomFieldLocalizedEnumType:
				ost := ot.ElementType.(platform.CustomFieldLocalizedEnumType)
				subActions, err := updateCustomFieldLocalizedEnumType(name, ost, st)
				if err != nil {
					return nil, err
				}
				actions = append(actions, subActions...)
			}
		}

	}

	if !reflect.DeepEqual(fieldOrder, newFields.Keys()) {
		actions = append(
			actions,
			platform.TypeChangeFieldDefinitionOrderAction{
				FieldNames: newFields.Keys(),
			})
	}

	return actions, nil
}

func updateCustomFieldEnumType(fieldName string, old, new platform.CustomFieldEnumType) ([]platform.TypeUpdateAction, error) {
	oldValues := orderedmap.NewOrderedMap[string, platform.CustomFieldEnumValue]()
	for i := range old.Values {
		oldValues.Set(old.Values[i].Key, old.Values[i])
	}

	newValues := orderedmap.NewOrderedMap[string, platform.CustomFieldEnumValue]()
	for i := range new.Values {
		newValues.Set(new.Values[i].Key, new.Values[i])
	}

	valueOrder := []string{}
	valueOrder = append(valueOrder, oldValues.Keys()...)

	actions := []platform.TypeUpdateAction{}
	for _, key := range newValues.Keys() {
		newValue, _ := newValues.Get(key)

		// Check if this is a new value
		if _, ok := oldValues.Get(key); !ok {
			actions = append(
				actions,
				platform.TypeAddEnumValueAction{
					FieldName: fieldName,
					Value:     newValue,
				})
			valueOrder = append(valueOrder, newValue.Key)
			continue
		}

		oldValue, _ := oldValues.Get(key)

		// Check if the label is changed and create an update action
		if !reflect.DeepEqual(oldValue.Label, newValue.Label) {
			actions = append(
				actions,
				platform.TypeChangeEnumValueLabelAction{
					FieldName: fieldName,
					Value:     newValue,
				})
		}
	}

	// Check if the order is changed. We compare this against valueOrder to take
	// into account new fields added to the end by commercetools
	if !reflect.DeepEqual(valueOrder, newValues.Keys()) {
		actions = append(
			actions,
			platform.TypeChangeEnumValueOrderAction{
				FieldName: fieldName,
				Keys:      newValues.Keys(),
			})

	}

	return actions, nil
}

func updateCustomFieldLocalizedEnumType(fieldName string, old, new platform.CustomFieldLocalizedEnumType) ([]platform.TypeUpdateAction, error) {
	oldValues := orderedmap.NewOrderedMap[string, platform.CustomFieldLocalizedEnumValue]()
	for i := range old.Values {
		oldValues.Set(old.Values[i].Key, old.Values[i])
	}

	newValues := orderedmap.NewOrderedMap[string, platform.CustomFieldLocalizedEnumValue]()
	for i := range new.Values {
		newValues.Set(new.Values[i].Key, new.Values[i])
	}

	valueOrder := []string{}
	valueOrder = append(valueOrder, oldValues.Keys()...)

	actions := []platform.TypeUpdateAction{}
	for _, key := range newValues.Keys() {
		newValue, _ := newValues.Get(key)

		// Check if this is a new value
		if _, ok := oldValues.Get(key); !ok {
			actions = append(
				actions,
				platform.TypeAddLocalizedEnumValueAction{
					FieldName: fieldName,
					Value:     newValue,
				})
			valueOrder = append(valueOrder, newValue.Key)
			continue
		}

		oldValue, _ := oldValues.Get(key)

		// Check if the label is changed and create an update action
		if !reflect.DeepEqual(oldValue.Label, newValue.Label) {
			actions = append(
				actions,
				platform.TypeChangeLocalizedEnumValueLabelAction{
					FieldName: fieldName,
					Value:     newValue,
				})
		}
	}

	// Check if the order is changed. We compare this against valueOrder to take
	// into account new fields added to the end by commercetools
	if !reflect.DeepEqual(valueOrder, newValues.Keys()) {
		actions = append(
			actions,
			platform.TypeChangeLocalizedEnumValueOrderAction{
				FieldName: fieldName,
				Keys:      newValues.Keys(),
			})

	}

	return actions, nil
}

func flattenTypePlainEnum(values []platform.CustomFieldEnumValue) []any {
	enumValues := make([]any, len(values))
	for i, value := range values {
		enumValues[i] = map[string]any{
			"key":   value.Key,
			"label": value.Label,
		}
	}
	return enumValues
}<|MERGE_RESOLUTION|>--- conflicted
+++ resolved
@@ -268,23 +268,6 @@
 	return diag.FromErr(err)
 }
 
-<<<<<<< HEAD
-// Generate a list of actions needed for updating the fields value in
-// commercetools so that it matches the terraform file
-func resourceTypeFieldChangeActions(oldValues []interface{}, newValues []interface{}) ([]platform.TypeUpdateAction, error) {
-	oldLookup := createLookup(oldValues, "name")
-	newLookup := createLookup(newValues, "name")
-	actions := []platform.TypeUpdateAction{}
-
-	log.Printf("[DEBUG] Construction Field change actions")
-
-	// Check if we have fields which are removed and generate the corresponding
-	// remove field actions
-	for name := range oldLookup {
-		if _, ok := newLookup[name]; !ok {
-			log.Printf("[DEBUG] Field deleted: %s", name)
-			actions = append(actions, platform.TypeRemoveFieldDefinitionAction{FieldName: name})
-=======
 func resourceTypeValidateField(old, new []any) error {
 	oldLookup := createLookup(old, "name")
 
@@ -294,7 +277,6 @@
 		oldF, ok := oldLookup[name].(map[string]any)
 		if !ok {
 			continue
->>>>>>> ba721013
 		}
 
 		oldType := firstElementFromSlice(oldF["type"].([]any))
@@ -303,22 +285,10 @@
 		oldTypeName := oldType["name"].(string)
 		newTypeName := newType["name"].(string)
 
-<<<<<<< HEAD
-		// A new field is added. Create the update action skip the rest of the
-		// loop since there cannot be any change if the field didn't exist yet.
-		if !existingField {
-			log.Printf("[DEBUG] Field added: %s", name)
-			actions = append(
-				actions,
-				platform.TypeAddFieldDefinitionAction{FieldDefinition: *fieldDef})
-			continue
-		}
-=======
 		if oldTypeName != newTypeName {
 			if oldTypeName == "" || newTypeName == "" {
 				continue
 			}
->>>>>>> ba721013
 
 			return fmt.Errorf(
 				"field '%s' type changed from %s to %s."+
@@ -369,16 +339,6 @@
 	}
 }
 
-<<<<<<< HEAD
-	if isFieldDefinitionOrderChanged(oldNames, newNames) {
-		log.Printf("[DEBUG] Field ordering: %s", newNames)
-
-		actions = append(
-			actions,
-			platform.TypeChangeFieldDefinitionOrderAction{
-				FieldNames: newNames,
-			})
-=======
 func valueElement() *schema.Resource {
 	return &schema.Resource{
 		Schema: map[string]*schema.Schema{
@@ -391,67 +351,9 @@
 				Required: true,
 			},
 		},
->>>>>>> ba721013
-	}
-}
-
-<<<<<<< HEAD
-func isFieldDefinitionOrderChanged(existingFieldNames []string, newFieldNames []string) bool {
-
-	for key, existingFieldName := range existingFieldNames {
-
-		if len(newFieldNames) < (key + 1) {
-			//we have removed some values and do not check anymore for the order
-			break
-		}
-
-		if newFieldNames[key] != existingFieldName {
-			return true
-		}
-	}
-
-	return false
-}
-
-func resourceTypeHandleEnumTypeChanges(newFieldType platform.FieldType, oldFieldType map[string]interface{}, actions []platform.TypeUpdateAction, name string) []platform.TypeUpdateAction {
-	if enumType, ok := newFieldType.(platform.CustomFieldEnumType); ok {
-		oldEnumV := oldFieldType["values"].(map[string]interface{})
-
-		for i := range enumType.Values {
-			if _, ok := oldEnumV[enumType.Values[i].Key]; !ok {
-				// Key does not appear in old enum values, so we'll add it
-				actions = append(
-					actions,
-					platform.TypeAddEnumValueAction{
-						FieldName: name,
-						Value:     enumType.Values[i],
-					})
-				continue
-			}
-
-			if oldEnumV[enumType.Values[i].Key].(string) != enumType.Values[i].Label {
-				//label for this key is changed
-				actions = append(
-					actions,
-					platform.TypeChangeEnumValueLabelAction{
-						FieldName: name,
-						Value:     enumType.Values[i],
-					})
-			}
-		}
-
-		// Action: changeEnumValueOrder
-		// TODO: Change the order of EnumValues: https://docs.commercetools.com/http-api-projects-types.html#change-the-order-of-fielddefinitions
-
-	} else if enumType, ok := newFieldType.(platform.CustomFieldLocalizedEnumType); ok {
-		oldEnumV := oldFieldType["localized_value"].([]interface{})
-		oldEnumKeys := make(map[string]map[string]interface{}, len(oldEnumV))
-
-		for i := range oldEnumV {
-			v := oldEnumV[i].(map[string]interface{})
-			oldEnumKeys[v["key"].(string)] = v
-		}
-=======
+	}
+}
+
 func fieldTypeElement(setsAllowed bool) *schema.Resource {
 	result := map[string]*schema.Schema{
 		"name": {
@@ -476,7 +378,6 @@
 					"Reference",
 					"Set",
 				}
->>>>>>> ba721013
 
 				if !pie.Contains(validValues, v) {
 					errs = append(errs, fmt.Errorf("%s is not a valid type. Valid types are: %s",
